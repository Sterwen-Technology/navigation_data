## Description
The navigation server-router aggregate and distribute navigation and other operational data aboard recreational vessels.
It is a focal point and server for all kind of data needed to control the course and operational condition of the boat.
The system is based on the building blocks described here below. 
The configuration and parameters of the system are described in a Yaml file.
All building blocks are optional, but if there is no Coupler or Publisher nothing will happen.

The system works with a single Python process and messages are exchanged internally. This can lead to a scalability problem but this was not observed so far.



### Servers
The servers are servers allowing any navigation or control application to access the flow of data via TCP/IP.
There is a generic server: NMEAServer. This server is sending all messages coming from the associated instruments to the clients.
Client can also send messages to the server that are sent to the instrument input.

There are 2 server classes with external access: NMEA0183 based protocol over TCP and binary messages over gRPC. And some other internal servers.

The NMEA0183 based protocol can be understood and messages starting with '$' or '!' including only printable ASCII characters and separated by the <CR> and <LF> characters
That is not exactly a real protocol over TCP/IP but this is working and the messages (data frames) and directly inherited from the standards NMEA0183 messages.
Even NMEA2000 data frames are carrier over such messages like it is done for Digital Yacht or Shipmodul miniplex.
Using efficient binary encoding with Protobuf and a real protocol like gRPC allows an increase in efficiency. THis is particularly true for NMEA2000 that is binary protocol by nature.
For more information on [gPRC](https://grpc.io/) and [Protobuf](https://developers.google.com/protocol-buffers/)

#### NMEAServer class

This class implements a TCP server that is transmitting NMEA0183 based messages over a raw TCP stream. No additional protocol elements are transmitted.
This server is only transmitting messages from the navigation networks (couplers) to the host.

Here are the parameters associated with the server

| Name            | Type                      | Default     | Signification                                                             |
|-----------------|---------------------------|-------------|---------------------------------------------------------------------------|
| port            | int                       | 4500        | listening port of the server                                              |
| heartbeat       | float                     | 30          | Period of the heartbeat  timer                                            |
| timeout         | float                     | 5.0         | timeout socket receive                                                    |
| max_silent      | float                     | 120.0       | maximum time without traffic for a client. The connection is closed after |
| max_connections | int                       | 10          | maximum number of active connections                                      |
| nmea2000        | transparent, dyfmt, stfmt | transparent | Formatting of NMEA2000 messages (see below)                               |


**Format of NMEA2000 messages**

*transparent*: messages are transmitted in the same format as the coupler sends them. This is valid only if the coupler is able to send NMEA0183 like NMEA2000 messages. That is also implying that there is no message loss between coupler and server, so the coupler(s) are configured with the nmea0183 protocol.
When configured in NMEA2000, due to fast packet reassembly, there is no transparency possible.

*dyfmt*: NMEA2000 messages are transmitted using the Digital Yacht !PGDY format

*stfmt*: NMEA2000 messages are transmitted using the Sterwen Technology !PGNST format

if dyfmt or stfmt is selected all NMEA2000 messages will be translated in the selected format including reassembly of Fast Packet. That implies that the protocol selected in the instruments is 'nmea2000'. NMEA0183 messages are transparently transmitted in any case.

The configuration is also valid for messages sent from the host (client), in that case NMEA0183 like messages encapsulating NMEA2000 messages will be treated internally as NMEA2000.

#### NMEASenderServer class
This server allows sending NMEA commands towards a coupler. This is mostly used to control navigation and send tracking information to autopilot and displays


| Name        | Type                      | Default     | Signification                                                                                  |
|-------------|---------------------------|-------------|------------------------------------------------------------------------------------------------|
| port        | int                       | 4503        | listening port of the server                                                                   |
| heartbeat   | float                     | 30          | Period of the heartbeat  timer                                                                 |
| timeout     | float                     | 5.0         | timeout socket receive. On some systems this value is too low                                  |
| max_silent  | float                     | 30.0        | maximum time without traffic for a client. The connection is closed after                      |
| coupler     | string                    | None        | Name of the instrument receiving the messages sent from client                                 |
| master      | string                    | None        | IP address of the client allowed to send messages towards instruments. First client by default |
| nmea2000    | transparent, dyfmt, stfmt | transparent | Formatting of NMEA2000 messages (see above)                                                    |
| buffer_size | int                       | 256         | Size of the receive buffer. Smaller size are useful for low message rate on the interface      |
| filters     | filter id list            | None        | List of the filters applicable for the server (see corresponding section)                      |



#### gRPCNMEAServer class (future)

Server for NMEA information and other navigation information using the gRPC protocol.

#### Console server

This a gRPC server used for external monitoring and control of the navigation server router. The protobuf interface is in the src/proto/console.proto file.

| Name       | Type                      | Default     | Signification                                                                                  |
|------------|---------------------------|-------------|------------------------------------------------------------------------------------------------|
| port       | int                       | 4502        | listening port of the server                                                                   |


#### ShipModulConfig server

TCP server allowing to bypass the routing function to connect the Miniplex control application to a Miniplex3 device. To use this feature just configure the MPXConfig utility and assign the server IP and the port configured for it.

Warning: when the application is connected to the server all traffic is re-routed to it. So no NMEA messages are transmitted to the navigation system.

| Name    | Type   | Default | Signification                                          |
|---------|--------|---------|--------------------------------------------------------|
| port    | int    | 4501    | listening port of the server                           |
| coupler | string | None    | Name of the Miniplex coupler in the configuration file |

### NMEAKController server

This is an internal server that has no direct TCP access. All accesses to this server are via the Console. This server maintain the list of devices connected on the NMEA2000 network along with the information they are sending.


### Couplers
Couplers classes are connecting to instrumentation bus via direct interfaces or couplers. Direct communication via serial lines is also supported.
Currently, tested couplers:
- Shipmodul Miniplex3 Ethernet (or WiFi)
- Digital Yacht iKonvert
- Yachting Digital Ethernet
- Direct serial link on NMEA0183
- NMEA0183 over TCP/IP
- Victron energy device with VEDirect serial line

Under preparation
- Direct CAN Access
- Actisense adapter (NGT-1-USB)

#### Coupler generic parameters

| Name                | Type                                 | Default       | Signification                                                                                                                |
|---------------------|--------------------------------------|---------------|------------------------------------------------------------------------------------------------------------------------------|
| timeout             | float                                | 10            | Time out on coupler read in seconds                                                                                          |
 | report_timer        | float                                | 30            | Reporting / tracing interval in sec.                                                                                         |
 | max_attempt         | integer                              | 20            | Max number of attempt to open the device                                                                                     |
| open_delay          | float                                | 2             | Delay between attempt to open the device                                                                                     |
| talker              | string (2)                           | None          | Talker ID substitution for NMEA0183                                                                                          |
| protocol            | nmea0183, nmea2000, nmea_mix         | nmea0183      | Message processing directive nmea0183 treat all messages as NMEA0183 sentence, nmea2000: translate in NMEA2000 when possible |
| direction           | read_only, write_only, bidirectional | bidirectional | Direction of exchange with device                                                                                            |
| trace_messages      | boolean                              | False         | Trace all messages after internal pre-processing                                                                             |
| trace_raw           | boolean                              | False         | Trace all messages in device format                                                                                          | 
| autostart           | boolean                              | True          | The coupler is started automatically when the service starts, if False it needs to be started via the Console                |
| nmea2000_controller | string                               | None          | Name of the server of class NMEA2KController                                                                                 |

Remarks on protocol behavior:

a) When nmea2000 is selected, NMEA0183 messages are anyway routed transparently when the coupler encodes NMEA2000 frames in pseudo NMEA0183 messages, only NMEA2000 messages (encoded via NMEA0183) are partially decoded in order to reformat them in one of the supported NMEA2000 format. PGN that are part of the ISO protocol are fully decoded and processed locally in the NMEA2KController instance.

b) When nmea0183 is selected, all messages are routed in NMEA0183 and no decoding of possible NMEA2000 is performed.

c) When nmea_mix is selected, the protocol PGN are decoded and processed in the corresponding NMEA2KController instance to give a view of the network. All other messages are routed internally as NMEA2000, but externally they stay in their input format. That mode is only working if a NMEA2KController has been instanced.

**When a NMEA2KController is defined, all ISO protocol messages are processed locally and not forwarded to the message server, so they are not visible by the client**

#### Coupler classes

##### NMEASerialPort
This class handle serial or emulated serial line with NMEA0183 based protocols.
Specific parameters

| Name     | Type    | Default    | Signification             |
|----------|---------|------------|---------------------------|
| device   | string  | no default | Name of the serial device |
| baudrate | integer | 4800       | baud rate for the device  |

##### IPCoupler
Generic abstract class for all IP instruments communication.
Specific parameters

| Name           | Type     | Default    | Signification                     |
|----------------|----------|------------|-----------------------------------|
| address        | string   | no default | Address (IP or hostname)          |
| port           | integer  | no default | Port of the server                |
| transport      | TCP, UDP | TCP        | Transport protocol for the server |
| buffer_size    | integer  | 256        | size in bytes of input buffer     |
| msg_queue_size | integer  | 50         | size of reading message queue     |

Buffer size is to be adjusted taking into account average message size and number of messages per seconds.
A large buffer will create some delays for messages through the system while too small buffer size will generate a lot of overhead.

##### NMEATCPReader (IPCoupler)
Instantiable class to communicate with NMEA0183 based protocol over TCP/IP. It can work in 2 modes: nmea0183 (default) or nmea2000/nmea_mixed.
This is set via the 'protocol' parameter of the base class.
In nmea0183 mode, all frames are transmitted without any transformation.
In nmea2000 (or nmea_mixed) $MXPGN from the Miniplex sentences are transformed in NMEA2000 messages. 
The format of transmission to the server shall be either 'dyfmt' or 'stfmt'. Transparent mode will not work as the messages are transformed.



##### Shipmodul (IPCoupler)
Instantiable class to manage Ethernet or WiFi interface for Shipmodul Miniplex3

The class instance has 2 possible behavior depending on the protocol selected.
- nmea0183: all frames are transparently transmitted as NMEA0183
- nmea2000: All $MXPGN frames are interpreted as NMEA2000 and interpreted as such, including Fast Packet reassembly. Further processing on NMEA2000 frames is explained in the dedicated paragraph.

The class is allowing the pass through of configuration messages sent by the MPXconfig utility. This is requiring that a ShipModulConfig server class is setup in the configuration. During the connection of the MPXConfig utility, all messages are directed to it, so no messages sent to clients.

##### YDCoupler (IPCoupler)
Instantiable class to manage Yacht Device Ethernet gateway (YD02EN) for the NMEA2000 port, For NMEA0183, the generic NMEA0183TCPReader can be used.

All frames are converted in internal NMEA2000 format and can then be processed further. That includes Fast Packets reassembly.

##### iKonvert
Instantiable class to manage the DigitalYacht iKonvert USB gateway in raw mode. If the device is in MEA0183 mode and configured by the DigitalYacht utility, then the NMEASerialPort is to be used instead.
The class does not manage the device mode itself that shall be configured via the DY utility.

The device connection and initialisation logic is directly managed by the coupler. The only action needed on the device outside the scope of this coupler is only the configuration in raw mode.

**NMEA sentence !PGDY are converted internally the NMEA2000 sentences when the coupler is set in nmea2000 mode.**

| Name   | Type   | Default | Signification                 |
|--------|--------|---------|-------------------------------|
| device | string | None    | Name of the serial USB device |

#### VEDirect

This class manages the interface with the VEDirect interface service (see)

| Name    | Type   | Default   | Signification            |
|---------|--------|-----------|--------------------------|
| address | string | 127.0.0.1 | IP address of the server |
| port    | int    | 4505      | listening port           |

### Publishers
Publishers concentrate messages from several instruments towards consumers. Publishers are implicitly created by Servers when a new client connection is created.
There are also specific Publishers for tracing and logging.
One particular Publisher is the Injector that allows sending the output of one instrument to the input of another one.

### Filters

Each filter is described in a specific object, there are 2 main classes to process the 2 message protocols. The action definition is common to both.
On all matching messages the defined action is applied.

### Filter classes

#### NMEAFilter

Abstract class holding action parameters

| Name   | Type                 | Default | Signification                                                                         |
|--------|----------------------|---------|---------------------------------------------------------------------------------------|
| action | discard, time_filter | none    | if no action defined, the filter is disabled                                          |
| period | float                | none    | minimum period in seconds between messages, if undefined or 0, the filter is disabled |

#### NMEA0183filter (NMEAFilter)

All NMEA0183 messages are processed by the filter. For Coupler in nmea_mix mode, NMEA2000 messages are processed as such, not as NMEA0183.


| Name      | Type                     | Default | Signification                                                                                      |
|-----------|--------------------------|---------|----------------------------------------------------------------------------------------------------|
| talker    | string or list of string | none    | Talker ID of the message, or list of talker ID (2 letters), if none, all talker will be processed  |
| formatter | string or list of string | none    | Formatter of the message (3 letters), or list of formatters, if none, all formatters are processed |

If no talker or formatter is defined, then the filter is discarded

#### NMEA2000Filter (NMEAFilter)

All NMEA2000 Messages are processed through this filter is the Coupler is in nmea2000 or nmea_mix mode.

| Name         | Type     | Default | Signification                                                      |
|--------------|----------|---------|--------------------------------------------------------------------|
| source       | int      | none    | source address of the message. If none, all messages are processed |
| pgn          | int list | none    | list of the PGN to be filtered. If none, all PGN are processed     |
| mfg_id       | int      | none    | Manufacturer NMEA2000 ID (see NMEA200 site)                        |
| mfg_name     | string   | None    | Manufacturer name as per NMEA2000 official table                   |
| product_name | string   | None    | Product name as published by the PGN 126996. Not always present    |





## Victron VE Direct gRPC server
This service is permanently reading the VEDirect (RS485 over USB) of the MPPT device.
Data are available via the gRPC interface.





## Configuration files

All configurations files are using the [Yaml language](https://yaml.org/spec/1.2.2/)
Keywords used and structure(s) are explained here below

### Messages server configuration file

<<<<<<< HEAD
The file is divided in 2 main sections: global section and objects section. The file is read only upon the server startup, so to update the server parameters a restart is needed.

The global section includes the definition of the following global parameters:

| Name             | Type                     | Default                        | Signification                                                   |
|------------------|--------------------------|--------------------------------|-----------------------------------------------------------------|
| log_level        | DEBUG/INFO/WARNING/ERROR | INFO                           | Level of logging (traces)                                       |
| manufacturer_xml | string                   | ./def/Manufacturers.N2kDfn.xml | XML file containing NMEA Manufacturers definition               |
| nmea2000_xml     | string                   | ./def/PGNDefns.N2kDfn.xml      | XML file containing NMEA2000 PGN definitions                    |
| trace_dir        | string                   | /var/log                       | Directory where all the traces and logs will be stored          |
| log_file         | string                   | None                           | Filename for all program traces, if None stderr is used instead |

There is is also a subsection (log_module) allowing to adjust the log level per module for fine grain debugging

The per object section includes a list oh object and each object as the following syntax:

-<object name>:
   class: <Class name of the object>
   Then all other parameters as defined in the corresponding section

The following sections are recognized:

- servers
- couplers
- publishers
- data_sinks
- filters

Sections are not mandatory

#### Exemple configuration file
```
log_level: INFO
trace_dir: /mnt/meaban/Bateau/tests
# log_file: test_log
log_module:
    nmea_routing.message_server: INFO
    nmea2000.nmea2k_controller: INFO
    nmea_data.data_client: INFO
    nmea_routing.IPCoupler: INFO
    nmea_routing.publisher: DEBUG

servers:

- NMEAServer:
    class: NMEAServer
    port: 4500
    nmea2000: transparent

- Console:
    class: Console
    port: 4502

- NMEANetwork:
    class: NMEA2KController


couplers:

- SNReplay:
    class: NMEATCPReader
    address: 192.168.1.21
    port: 3555
    autostart: true
    nmea2000_controller: NMEANetwork
    protocol: nmea2000
    # data_sink: DataAnalyser
    trace_messages: false
    trace_raw: false

publishers:

#    - MainLog:
#       class: LogPublisher
#        file: /data/solidsense/log/navigation.log
#        instruments: [MiniPlex3]
- TraceN2K:
      class: N2KTracePublisher
      couplers: [SNReplay]
      active: false
      filter: [129026]
      file: trace129026


data_sinks:

- DataAnalyser:
      class: NMEADataClient


```
=======
That is the main file read by the application upon starts and that instanciate all objects that are declared in the file with the corresponding parameters. There are also some global parameters



>>>>>>> 57d8543e

### Default port assignments for services

| service                       | port | transport protocol | application protocol |
|-------------------------------|------|--------------------|----------------------|
| NMEA Messages server          | 4500 | TCP                | NMEA0183 like        |
| Miniplex configuration server | 4501 | TCP                | Miniplex specific    |
| NMEA router console           | 4502 | gRPC               | see console.proto    |
| NMEA message sender           | 4503 | TCP                | NMEA0183 like        |
| NMEA data analyser            | 4504 | gRPC               | see server.proto     |
| VE Direct MPPT server         | 4505 | gRPC               | see vedirect.proto   |
| Local Linux agent             | 4506 | gRPC               | see agent.proto      |

## Implementation structure





<|MERGE_RESOLUTION|>--- conflicted
+++ resolved
@@ -273,7 +273,10 @@
 
 ### Messages server configuration file
 
-<<<<<<< HEAD
+That is the main file read by the application upon starts and that instanciate all objects that are declared in the file with the corresponding parameters. There are also some global parameters
+
+
+
 The file is divided in 2 main sections: global section and objects section. The file is read only upon the server startup, so to update the server parameters a restart is needed.
 
 The global section includes the definition of the following global parameters:
@@ -365,12 +368,6 @@
 
 
 ```
-=======
-That is the main file read by the application upon starts and that instanciate all objects that are declared in the file with the corresponding parameters. There are also some global parameters
-
-
-
->>>>>>> 57d8543e
 
 ### Default port assignments for services
 
