#-------------------------------------------------------------------------------
# Name:        Internal GPS
# Purpose:     Class to access the SolidSEnse internal Quectel GPS
#
# Author:      Laurent Carré
#
# Created:     29/11/2021
# Copyright:   (c) Laurent Carré Sterwen Technology 2021-2022
# Licence:     Eclipse Public License 2.0
#-------------------------------------------------------------------------------

import serial
import logging
import json
import sys
import time
import threading

sys.path.insert(0, "/opt/SolidSense/modem_gps")
_logger = logging.getLogger("ShipDataServer"+"."+__name__)

try:
    from QuectelAT_Service import *
    gps_present = True
except ImportError as e:
    _logger.error(str(e))
    gps_present = False

from nmea_routing.coupler import Coupler, CouplerReadError, CouplerNotPresent
from nmea_routing.nmea0183 import NMEA0183Msg, NMEAInvalidFrame


class InternalGps(Coupler):

    def __init__(self, opts):

        if not gps_present:
            raise CouplerNotPresent('InternalGPS')

        super().__init__(opts)
        _logger.debug("Internal GPS coupler - connecting to Quectel modem")
        self._separator = b'\r\n'
        self._separator_len = 2
        fp = open("/data/solidsense/modem_gps/parameters.json")
        self._params = json.load(fp)
        fp.close()
        self._modem = QuectelModem(self._params['modem_ctrl'])
        status = self._modem.getGpsStatus()
        _logger.info("Internal GPS status:%s" % status)
        if status['state'] == 'off':
            self._modem.gpsOn()
            time.sleep(0.4)
            status = self._modem.getGpsStatus()
            _logger.info("Internal GPS status after GPS on:%s", status)

        self._nmea_if = self._params['nmea_tty']
        self._tty = None
        self._fix = status['fix']
        self._fix_event = threading.Event()
        if self._fix:
            _logger.info("Internal GPS fixed")
            self._fix_event.set()
        else:
            self._fix_event.clear()
            _logger.info("Internal GPS NOT fixed")
        _logger.info("Internal GPS interface:%s ready", self._nmea_if)
        self._modem.close()

    def open(self):
        try:
            self._tty = serial.Serial(self._nmea_if, baudrate=9600, timeout=10.)
        except (serial.serialutil.SerialException, BrokenPipeError) as e:
            _logger.error("Internal GPS cannot open TTY %s :%s" % (self._nmea_if, str(e)))
            return False
        self._state = self.CONNECTED
        return True

    def _read(self):
        self._fix_event.wait()
        if self._stopflag:
            return None
        if self._fix:
            _logger.debug("GPS read => fix OK")
            try:
                data = self._tty.readline()
            except serial.serialutil.SerialException as e_read:
                _logger.error("Internal GPS error reading %s" % str(e_read))
                raise CouplerReadError("Serial error")
<<<<<<< HEAD
            msg = NMEA0183Msg(data)
=======
            data = data.rstrip(b'\r\n')  # sometimes <CR> is duplicated
            try:
                msg = NMEA0183Msg(data)
            except NMEAInvalidFrame:
                _logger.error("GPS read invalid frame:%s" % data)
                raise CouplerReadError("Frame error")

            self.trace(self.TRACE_IN, msg)
>>>>>>> 30f5a9b3
            if self._talker is not None:
                msg.replace_talker(self._talker)
            return msg

    def close(self):
        self._state = self.NOT_READY
        if self._tty is not None:
            self._tty.close()
        self._fix_event.set()

    def timer_lapse(self):
        self._modem.open()
        status = self._modem.getGpsStatus()
        fix = status['fix']
        self._modem.close()
        _logger.debug("Internal GPS check fix %r" % fix)
        if not self._fix and fix:
            _logger.info("Internal GPS become fixed")
            self._fix = True
            self._fix_event.set()
        elif self._fix and not fix:
            self._fix_event.clear()
            self._fix = False
            _logger.info("Internal GPS lost fix")
        super().timer_lapse()

    def send(self):
        pass<|MERGE_RESOLUTION|>--- conflicted
+++ resolved
@@ -75,7 +75,7 @@
         self._state = self.CONNECTED
         return True
 
-    def _read(self):
+    def read(self):
         self._fix_event.wait()
         if self._stopflag:
             return None
@@ -86,9 +86,6 @@
             except serial.serialutil.SerialException as e_read:
                 _logger.error("Internal GPS error reading %s" % str(e_read))
                 raise CouplerReadError("Serial error")
-<<<<<<< HEAD
-            msg = NMEA0183Msg(data)
-=======
             data = data.rstrip(b'\r\n')  # sometimes <CR> is duplicated
             try:
                 msg = NMEA0183Msg(data)
@@ -97,7 +94,6 @@
                 raise CouplerReadError("Frame error")
 
             self.trace(self.TRACE_IN, msg)
->>>>>>> 30f5a9b3
             if self._talker is not None:
                 msg.replace_talker(self._talker)
             return msg
