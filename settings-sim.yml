#-------------------------------------------------------------------------------
# Name:        settings.yml
# Purpose:     Settings file for the navigation server
#
# Author:      Laurent Carré
#
# Created:     26/12/2021
# Copyright:   (c) Laurent Carré Sterwen Technology 2021-2022
# Licence:     <your licence>
#-------------------------------------------------------------------------------
#
trace: INFO

servers:

- NMEAServer:
    class: NMEA_server
    port: 4500

- Console:
    class: Console
    port: 4502

instruments:

- ScannavReplay:
    class: SimulatorInput
    address: 192.168.1.21
    port: 3555
    transport: TCP
    server: NMEAServer
<<<<<<< HEAD
=======
    direction: read_only
<<<<<<< HEAD
>>>>>>> origin/main
=======
    report_timer: 60
>>>>>>> 44e4b463

- YDEthernet:
    class: IPInstrument
    address: 192.168.1.60
    port: 1456
    transport: TCP
    protocol: NMEA0183
<<<<<<< HEAD
=======
    direction: write_only
>>>>>>> origin/main

publishers:

- EthInjector:
      class: Injector
      instruments: [ScannavReplay]
      target: YDEthernet

#    - MainLog:
#       class: LogPublisher
#        file: /data/solidsense/log/navigation.log
#        instruments: [MiniPlex3]





<|MERGE_RESOLUTION|>--- conflicted
+++ resolved
@@ -29,14 +29,8 @@
     port: 3555
     transport: TCP
     server: NMEAServer
-<<<<<<< HEAD
-=======
     direction: read_only
-<<<<<<< HEAD
->>>>>>> origin/main
-=======
     report_timer: 60
->>>>>>> 44e4b463
 
 - YDEthernet:
     class: IPInstrument
@@ -44,10 +38,7 @@
     port: 1456
     transport: TCP
     protocol: NMEA0183
-<<<<<<< HEAD
-=======
     direction: write_only
->>>>>>> origin/main
 
 publishers:
 
